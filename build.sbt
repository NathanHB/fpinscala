name := "fpinscala"

<<<<<<< HEAD
lazy val root = project
  .aggregate(exercises, answers, tests)
  .settings(
    name := "fpinscala"
  )

lazy val exercises = project
lazy val answers = project
lazy val tests = project
  .dependsOn(exercises)
=======
ThisBuild / scalaVersion := "3.1.0"

ThisBuild / scalacOptions ++= List("-feature", "-deprecation", "-Ykind-projector:underscores", "-source:future")
>>>>>>> 78f792f6
<|MERGE_RESOLUTION|>--- conflicted
+++ resolved
@@ -1,18 +1,5 @@
 name := "fpinscala"
 
-<<<<<<< HEAD
-lazy val root = project
-  .aggregate(exercises, answers, tests)
-  .settings(
-    name := "fpinscala"
-  )
-
-lazy val exercises = project
-lazy val answers = project
-lazy val tests = project
-  .dependsOn(exercises)
-=======
 ThisBuild / scalaVersion := "3.1.0"
 
-ThisBuild / scalacOptions ++= List("-feature", "-deprecation", "-Ykind-projector:underscores", "-source:future")
->>>>>>> 78f792f6
+ThisBuild / scalacOptions ++= List("-feature", "-deprecation", "-Ykind-projector:underscores", "-source:future")
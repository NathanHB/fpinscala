--- conflicted
+++ resolved
@@ -1,11 +1,5 @@
-<<<<<<< HEAD
-val commonSettings = Seq(
-  scalaVersion := "3.0.0",
-  scalacOptions ++= List("-feature", "-deprecation", "-Ykind-projector")
-)
-=======
-ThisBuild / scalaVersion := "2.13.6"
->>>>>>> 7c0cf46d
+ThisBuild / scalaVersion := "3.0.0"
+ThisBuild / scalacOptions ++= List("-feature", "-deprecation", "-Ykind-projector")
 
 lazy val root = (project in file("."))
   .aggregate(exercises, answers)
